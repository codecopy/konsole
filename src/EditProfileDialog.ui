<?xml version="1.0" encoding="UTF-8"?>
<ui version="4.0">
 <class>EditProfileDialog</class>
 <widget class="QWidget" name="EditProfileDialog">
  <property name="geometry">
   <rect>
    <x>0</x>
    <y>0</y>
    <width>594</width>
    <height>551</height>
   </rect>
  </property>
  <layout class="QHBoxLayout">
   <property name="margin">
    <number>0</number>
   </property>
   <item>
    <widget class="QTabWidget" name="tabWidget">
     <property name="sizePolicy">
      <sizepolicy hsizetype="Preferred" vsizetype="Preferred">
       <horstretch>0</horstretch>
       <verstretch>0</verstretch>
      </sizepolicy>
     </property>
     <property name="currentIndex">
      <number>0</number>
     </property>
     <property name="usesScrollButtons">
      <bool>true</bool>
     </property>
     <widget class="QWidget" name="generalTab">
      <attribute name="title">
       <string comment="@title:tab Generic, common options">General</string>
      </attribute>
      <layout class="QGridLayout" name="gridLayout_2">
       <item row="0" column="0">
        <widget class="QGroupBox" name="groupBox_10">
         <property name="title">
          <string comment="@title:group Generic, common options">General</string>
         </property>
         <property name="flat">
          <bool>true</bool>
         </property>
         <layout class="QGridLayout">
          <item row="0" column="0">
           <widget class="QLabel" name="profileNameLabel">
            <property name="text">
             <string>Profile name:</string>
            </property>
            <property name="alignment">
             <set>Qt::AlignRight|Qt::AlignTrailing|Qt::AlignVCenter</set>
            </property>
           </widget>
          </item>
          <item row="0" column="1" colspan="2">
           <widget class="QLineEdit" name="profileNameEdit">
            <property name="toolTip">
             <string>A descriptive name for the profile</string>
            </property>
           </widget>
          </item>
          <item row="1" column="1" colspan="2">
           <widget class="KMessageWidget" name="emptyNameWarningWidget"/>
          </item>
          <item row="2" column="0">
           <widget class="QLabel" name="label_3">
            <property name="text">
             <string>Command:</string>
            </property>
            <property name="alignment">
             <set>Qt::AlignRight|Qt::AlignTrailing|Qt::AlignVCenter</set>
            </property>
           </widget>
          </item>
          <item row="2" column="1" colspan="2">
           <widget class="QLineEdit" name="commandEdit">
            <property name="toolTip">
             <string>The command to execute when new terminal sessions are created using this profile</string>
            </property>
            <property name="layoutDirection">
             <enum>Qt::LeftToRight</enum>
            </property>
           </widget>
          </item>
          <item row="3" column="0">
           <widget class="QLabel" name="label_9">
            <property name="text">
             <string>Initial directory:</string>
            </property>
            <property name="alignment">
             <set>Qt::AlignRight|Qt::AlignTrailing|Qt::AlignVCenter</set>
            </property>
           </widget>
          </item>
          <item row="3" column="1" colspan="2">
           <widget class="QLineEdit" name="initialDirEdit">
            <property name="toolTip">
             <string>The initial working directory for new terminal sessions using this profile</string>
            </property>
            <property name="layoutDirection">
             <enum>Qt::LeftToRight</enum>
            </property>
           </widget>
          </item>
          <item row="3" column="3">
           <widget class="QToolButton" name="dirSelectButton">
            <property name="toolTip">
             <string>Choose the initial directory</string>
            </property>
            <property name="text">
             <string>...</string>
            </property>
           </widget>
          </item>
          <item row="4" column="1" colspan="2">
           <widget class="QCheckBox" name="startInSameDirButton">
            <property name="text">
             <string>Start in same directory as current tab</string>
            </property>
           </widget>
          </item>
          <item row="5" column="0">
           <widget class="QLabel" name="label_10">
            <property name="text">
             <string>Icon:</string>
            </property>
            <property name="alignment">
             <set>Qt::AlignRight|Qt::AlignTrailing|Qt::AlignVCenter</set>
            </property>
           </widget>
          </item>
          <item row="5" column="1">
           <widget class="QPushButton" name="iconSelectButton">
            <property name="sizePolicy">
             <sizepolicy hsizetype="Fixed" vsizetype="Fixed">
              <horstretch>0</horstretch>
              <verstretch>0</verstretch>
             </sizepolicy>
            </property>
            <property name="minimumSize">
             <size>
              <width>64</width>
              <height>64</height>
             </size>
            </property>
            <property name="baseSize">
             <size>
              <width>0</width>
              <height>0</height>
             </size>
            </property>
            <property name="toolTip">
             <string>Select the icon displayed on tabs using this profile</string>
            </property>
            <property name="text">
             <string/>
            </property>
            <property name="iconSize">
             <size>
              <width>48</width>
              <height>48</height>
             </size>
            </property>
           </widget>
          </item>
          <item row="5" column="2">
           <spacer>
            <property name="orientation">
             <enum>Qt::Horizontal</enum>
            </property>
            <property name="sizeHint" stdset="0">
             <size>
              <width>20</width>
              <height>20</height>
             </size>
            </property>
           </spacer>
          </item>
          <item row="6" column="0">
           <widget class="QLabel" name="environmentLabel">
            <property name="text">
             <string>Environment:</string>
            </property>
            <property name="alignment">
             <set>Qt::AlignRight|Qt::AlignTrailing|Qt::AlignVCenter</set>
            </property>
           </widget>
          </item>
          <item row="6" column="1">
           <widget class="QPushButton" name="environmentEditButton">
            <property name="toolTip">
             <string>Edit the list of environment variables and associated values</string>
            </property>
            <property name="text">
             <string>Edit...</string>
            </property>
           </widget>
          </item>
         </layout>
        </widget>
       </item>
       <item row="1" column="0">
        <widget class="QGroupBox" name="groupBox_16">
         <property name="title">
          <string>Terminal Size</string>
         </property>
         <property name="flat">
          <bool>true</bool>
         </property>
         <layout class="QGridLayout" name="gridLayout_09">
          <item row="0" column="0">
           <widget class="QLabel" name="label">
            <property name="text">
             <string>Columns</string>
            </property>
           </widget>
          </item>
          <item row="0" column="1">
           <widget class="KIntSpinBox" name="terminalColumnsEntry">
            <property name="minimum">
             <number>1</number>
            </property>
            <property name="maximum">
             <number>500</number>
            </property>
           </widget>
          </item>
          <item row="0" column="2">
           <widget class="QLabel" name="label_2">
            <property name="text">
             <string>Rows</string>
            </property>
           </widget>
          </item>
          <item row="0" column="3">
           <widget class="KIntSpinBox" name="terminalRowsEntry">
            <property name="minimum">
             <number>1</number>
            </property>
           </widget>
          </item>
          <item row="0" column="4">
           <spacer name="horizontalSpacer_6">
            <property name="orientation">
             <enum>Qt::Horizontal</enum>
            </property>
            <property name="sizeType">
             <enum>QSizePolicy::Fixed</enum>
            </property>
            <property name="sizeHint" stdset="0">
             <size>
              <width>40</width>
              <height>20</height>
             </size>
            </property>
           </spacer>
          </item>
          <item row="0" column="5">
           <widget class="QLabel" name="label_5">
            <property name="text">
             <string>This will not alter any open windows.</string>
            </property>
           </widget>
          </item>
          <item row="0" column="6">
           <spacer name="horizontalSpacer_7">
            <property name="orientation">
             <enum>Qt::Horizontal</enum>
            </property>
            <property name="sizeHint" stdset="0">
             <size>
              <width>81</width>
              <height>20</height>
             </size>
<<<<<<< HEAD
            </property>
           </spacer>
          </item>
          <item row="1" column="0">
           <spacer name="horizontalSpacer_8">
            <property name="orientation">
             <enum>Qt::Horizontal</enum>
            </property>
            <property name="sizeType">
             <enum>QSizePolicy::Fixed</enum>
            </property>
            <property name="sizeHint" stdset="0">
             <size>
              <width>40</width>
              <height>20</height>
             </size>
            </property>
           </spacer>
          </item>
=======
            </property>
           </spacer>
          </item>
          <item row="1" column="0">
           <spacer name="horizontalSpacer_8">
            <property name="orientation">
             <enum>Qt::Horizontal</enum>
            </property>
            <property name="sizeType">
             <enum>QSizePolicy::Fixed</enum>
            </property>
            <property name="sizeHint" stdset="0">
             <size>
              <width>40</width>
              <height>20</height>
             </size>
            </property>
           </spacer>
          </item>
>>>>>>> 4f5f0dbc
          <item row="1" column="1" colspan="6">
           <widget class="QLabel" name="label_6">
            <property name="text">
             <string>Configure Konsole-&gt;General-&gt;Use current window size on next startup must be disabled for these entries to work.</string>
            </property>
            <property name="wordWrap">
             <bool>true</bool>
            </property>
           </widget>
          </item>
         </layout>
        </widget>
       </item>
       <item row="2" column="0">
        <widget class="QGroupBox" name="groupBox_12">
         <property name="title">
          <string>Window</string>
         </property>
         <property name="flat">
          <bool>true</bool>
         </property>
         <layout class="QVBoxLayout">
          <item>
           <widget class="QCheckBox" name="showTerminalSizeHintButton">
            <property name="toolTip">
             <string>Show terminal size in columns and lines in the center of window after resizing</string>
            </property>
            <property name="text">
             <string>Show hint for terminal size after resizing</string>
            </property>
           </widget>
          </item>
         </layout>
        </widget>
       </item>
       <item row="3" column="0">
        <spacer>
         <property name="orientation">
          <enum>Qt::Vertical</enum>
         </property>
         <property name="sizeHint" stdset="0">
          <size>
           <width>20</width>
           <height>20</height>
          </size>
         </property>
        </spacer>
       </item>
      </layout>
     </widget>
     <widget class="QWidget" name="tabsTab">
      <attribute name="title">
       <string>Tabs</string>
      </attribute>
      <layout class="QVBoxLayout">
       <item>
        <widget class="QGroupBox" name="groupBox_5">
         <property name="title">
          <string>Tab Titles</string>
         </property>
         <property name="flat">
          <bool>true</bool>
         </property>
         <layout class="QGridLayout">
          <item row="0" column="0">
           <widget class="Konsole::RenameTabWidget" name="renameTabWidget" native="true"/>
          </item>
         </layout>
        </widget>
       </item>
       <item>
        <widget class="QGroupBox" name="groupBox_13">
         <property name="title">
          <string>Tab Monitoring</string>
         </property>
         <property name="flat">
          <bool>true</bool>
         </property>
         <layout class="QGridLayout">
          <item row="0" column="0">
           <widget class="QLabel" name="silenceSecondsLabel">
            <property name="text">
             <string>Threshold for continuous silence:</string>
            </property>
            <property name="alignment">
             <set>Qt::AlignRight|Qt::AlignTrailing|Qt::AlignVCenter</set>
            </property>
           </widget>
          </item>
          <item row="0" column="1">
           <widget class="KIntSpinBox" name="silenceSecondsSpinner">
            <property name="toolTip">
             <string>The threshold for continuous silence to be detected by Konsole</string>
            </property>
            <property name="minimum">
             <number>1</number>
            </property>
            <property name="maximum">
             <number>3600</number>
            </property>
           </widget>
          </item>
          <item row="0" column="2">
           <spacer name="horizontalSpacer_3">
            <property name="orientation">
             <enum>Qt::Horizontal</enum>
            </property>
            <property name="sizeHint" stdset="0">
             <size>
              <width>20</width>
              <height>20</height>
             </size>
            </property>
           </spacer>
          </item>
         </layout>
        </widget>
       </item>
       <item>
        <spacer>
         <property name="orientation">
          <enum>Qt::Vertical</enum>
         </property>
         <property name="sizeHint" stdset="0">
          <size>
           <width>20</width>
           <height>10</height>
          </size>
         </property>
        </spacer>
       </item>
      </layout>
     </widget>
     <widget class="QWidget" name="appearanceTab">
      <attribute name="title">
       <string>Appearance</string>
      </attribute>
      <layout class="QVBoxLayout">
       <item>
        <widget class="QGroupBox" name="groupBox">
         <property name="sizePolicy">
          <sizepolicy hsizetype="Preferred" vsizetype="Preferred">
           <horstretch>0</horstretch>
           <verstretch>1</verstretch>
          </sizepolicy>
         </property>
         <property name="title">
          <string>Color Scheme &amp;&amp; Background</string>
         </property>
         <property name="flat">
          <bool>true</bool>
         </property>
         <layout class="QGridLayout">
          <item row="0" column="0" rowspan="5">
           <widget class="QListView" name="colorSchemeList">
            <property name="verticalScrollMode">
             <enum>QAbstractItemView::ScrollPerPixel</enum>
            </property>
           </widget>
          </item>
          <item row="0" column="1">
           <widget class="QPushButton" name="newColorSchemeButton">
            <property name="toolTip">
             <string>Create a new color scheme based upon the selected scheme</string>
            </property>
            <property name="text">
             <string comment="@action:button Create an alternate color scheme">New...</string>
            </property>
           </widget>
          </item>
          <item row="1" column="1">
           <widget class="QPushButton" name="editColorSchemeButton">
            <property name="toolTip">
             <string>Edit the selected color scheme</string>
            </property>
            <property name="text">
             <string>Edit...</string>
            </property>
           </widget>
          </item>
          <item row="2" column="1">
           <widget class="QPushButton" name="removeColorSchemeButton">
            <property name="toolTip">
             <string>Delete the selected color scheme</string>
            </property>
            <property name="text">
             <string>Remove</string>
            </property>
           </widget>
          </item>
          <item row="3" column="1" rowspan="2">
           <spacer>
            <property name="orientation">
             <enum>Qt::Vertical</enum>
            </property>
            <property name="sizeHint" stdset="0">
             <size>
              <width>20</width>
              <height>20</height>
             </size>
            </property>
           </spacer>
          </item>
          <item row="5" column="0">
           <widget class="KMessageWidget" name="transparencyWarningWidget"/>
          </item>
         </layout>
        </widget>
       </item>
       <item>
        <widget class="QGroupBox" name="groupBox_3">
         <property name="title">
          <string>Font</string>
         </property>
         <property name="flat">
          <bool>true</bool>
         </property>
         <layout class="QVBoxLayout">
          <item>
           <layout class="QHBoxLayout">
            <item>
             <widget class="QLabel" name="label_7">
              <property name="text">
               <string>Preview:</string>
              </property>
             </widget>
            </item>
            <item>
             <widget class="KSqueezedTextLabel" name="fontPreviewLabel">
              <property name="sizePolicy">
               <sizepolicy hsizetype="Preferred" vsizetype="Preferred">
                <horstretch>1</horstretch>
                <verstretch>0</verstretch>
               </sizepolicy>
              </property>
              <property name="text">
               <string comment="KDE::DoNotExtract">KSqueezedTextLabel</string>
              </property>
              <property name="textElideMode">
               <enum>Qt::ElideRight</enum>
              </property>
             </widget>
            </item>
           </layout>
          </item>
          <item>
           <layout class="QHBoxLayout">
            <item>
             <widget class="QLabel" name="label_4">
              <property name="text">
               <string>Text size:</string>
              </property>
              <property name="alignment">
               <set>Qt::AlignRight|Qt::AlignTrailing|Qt::AlignVCenter</set>
              </property>
             </widget>
            </item>
            <item>
             <widget class="KDoubleNumInput" name="fontSizeInput">
              <property name="minimum">
               <double>4.000000000000000</double>
              </property>
              <property name="maximum">
               <double>999.000000000000000</double>
              </property>
              <property name="singleStep">
               <double>1.000000000000000</double>
              </property>
              <property name="decimals">
               <number>1</number>
              </property>
             </widget>
            </item>
            <item>
             <widget class="QPushButton" name="selectFontButton">
              <property name="toolTip">
               <string>Select the font used in this profile</string>
              </property>
              <property name="text">
               <string>Select Font...</string>
              </property>
             </widget>
            </item>
            <item>
             <spacer name="horizontalSpacer_4">
              <property name="orientation">
               <enum>Qt::Horizontal</enum>
              </property>
              <property name="sizeHint" stdset="0">
               <size>
                <width>40</width>
                <height>20</height>
               </size>
              </property>
             </spacer>
            </item>
           </layout>
          </item>
          <item>
           <widget class="QCheckBox" name="antialiasTextButton">
            <property name="text">
             <string>Smooth fonts</string>
            </property>
           </widget>
          </item>
          <item>
           <widget class="QCheckBox" name="boldIntenseButton">
            <property name="text">
             <string>Draw intense colors in bold font</string>
            </property>
           </widget>
          </item>
         </layout>
        </widget>
       </item>
      </layout>
     </widget>
     <widget class="QWidget" name="scrollingTab">
      <attribute name="title">
       <string>Scrolling</string>
      </attribute>
      <layout class="QVBoxLayout">
       <item>
        <widget class="QGroupBox" name="groupBox_6">
         <property name="title">
          <string>Scrollback</string>
         </property>
         <property name="flat">
          <bool>true</bool>
         </property>
         <layout class="QVBoxLayout">
          <item>
           <widget class="Konsole::HistorySizeWidget" name="historySizeWidget" native="true"/>
          </item>
         </layout>
        </widget>
       </item>
       <item>
        <widget class="QGroupBox" name="groupBox_7">
         <property name="title">
          <string>Scroll Bar</string>
         </property>
         <property name="flat">
          <bool>true</bool>
         </property>
         <layout class="QVBoxLayout">
          <item>
           <widget class="QRadioButton" name="scrollBarLeftButton">
            <property name="sizePolicy">
             <sizepolicy hsizetype="Preferred" vsizetype="Fixed">
              <horstretch>0</horstretch>
              <verstretch>0</verstretch>
             </sizepolicy>
            </property>
            <property name="toolTip">
             <string>Show the scroll bar on the left side of the terminal window</string>
            </property>
            <property name="text">
             <string>Show on left side</string>
            </property>
           </widget>
          </item>
          <item>
           <widget class="QRadioButton" name="scrollBarRightButton">
            <property name="sizePolicy">
             <sizepolicy hsizetype="Preferred" vsizetype="Fixed">
              <horstretch>0</horstretch>
              <verstretch>0</verstretch>
             </sizepolicy>
            </property>
            <property name="toolTip">
             <string>Show the scroll bar on the right side of the terminal window</string>
            </property>
            <property name="text">
             <string>Show on right side</string>
            </property>
           </widget>
          </item>
          <item>
           <widget class="QRadioButton" name="scrollBarHiddenButton">
            <property name="sizePolicy">
             <sizepolicy hsizetype="Preferred" vsizetype="Fixed">
              <horstretch>0</horstretch>
              <verstretch>0</verstretch>
             </sizepolicy>
            </property>
            <property name="toolTip">
             <string>Hide the scroll bar</string>
            </property>
            <property name="text">
             <string comment="@option:radio Hide the scroll bar">Hide</string>
            </property>
           </widget>
          </item>
         </layout>
        </widget>
       </item>
       <item>
        <widget class="QGroupBox" name="groupBox_15">
         <property name="title">
          <string>Scroll Page Up/Down Amount</string>
         </property>
         <property name="flat">
          <bool>true</bool>
         </property>
         <layout class="QGridLayout" name="gridLayout_34">
          <item row="0" column="0">
           <widget class="QRadioButton" name="scrollHalfPage">
            <property name="toolTip">
             <string>Scroll the page the half height of window</string>
            </property>
            <property name="text">
             <string>Half Page Height</string>
            </property>
           </widget>
          </item>
          <item row="0" column="1">
           <widget class="QRadioButton" name="scrollFullPage">
            <property name="toolTip">
             <string>Scroll the page the full height of window</string>
            </property>
            <property name="text">
             <string>Full Page Height</string>
            </property>
           </widget>
          </item>
         </layout>
        </widget>
       </item>
       <item>
        <spacer>
         <property name="orientation">
          <enum>Qt::Vertical</enum>
         </property>
         <property name="sizeHint" stdset="0">
          <size>
           <width>20</width>
           <height>20</height>
          </size>
         </property>
        </spacer>
       </item>
      </layout>
     </widget>
     <widget class="QWidget" name="keyboardTab">
      <attribute name="title">
       <string>Keyboard</string>
      </attribute>
      <layout class="QVBoxLayout">
       <item>
        <widget class="QGroupBox" name="keyBindingsGroup">
         <property name="title">
          <string>Key Bindings</string>
         </property>
         <property name="flat">
          <bool>true</bool>
         </property>
         <layout class="QGridLayout">
          <item row="0" column="0" colspan="2">
           <widget class="QLabel" name="label_15">
            <property name="text">
             <string>Key bindings control how combinations of keystrokes in the terminal window are converted into the stream of characters which are sent to the current terminal program.</string>
            </property>
            <property name="wordWrap">
             <bool>true</bool>
            </property>
           </widget>
          </item>
          <item row="1" column="0" rowspan="5">
           <widget class="QListView" name="keyBindingList">
            <property name="iconSize">
             <size>
              <width>32</width>
              <height>32</height>
             </size>
            </property>
           </widget>
          </item>
          <item row="1" column="1">
           <widget class="QPushButton" name="newKeyBindingsButton">
            <property name="toolTip">
             <string>Create a new key bindings list based upon the selected bindings</string>
            </property>
            <property name="text">
             <string comment="@action:button Create an alternate key binding">New...</string>
            </property>
           </widget>
          </item>
          <item row="2" column="1">
           <widget class="QPushButton" name="editKeyBindingsButton">
            <property name="toolTip">
             <string>Edit the selected key bindings list</string>
            </property>
            <property name="text">
             <string>Edit...</string>
            </property>
           </widget>
          </item>
          <item row="3" column="1">
           <widget class="QPushButton" name="removeKeyBindingsButton">
            <property name="toolTip">
             <string>Delete the selected key bindings list</string>
            </property>
            <property name="text">
             <string>Remove</string>
            </property>
           </widget>
          </item>
          <item row="5" column="1">
           <spacer>
            <property name="orientation">
             <enum>Qt::Vertical</enum>
            </property>
            <property name="sizeHint" stdset="0">
             <size>
              <width>20</width>
              <height>20</height>
             </size>
            </property>
           </spacer>
          </item>
         </layout>
        </widget>
       </item>
      </layout>
     </widget>
     <widget class="QWidget" name="mouseTab">
      <attribute name="title">
       <string>Mouse</string>
      </attribute>
      <layout class="QVBoxLayout" name="verticalLayout">
       <item>
        <widget class="QGroupBox" name="groupBox_9">
         <property name="title">
          <string>Select Text</string>
         </property>
         <property name="flat">
          <bool>true</bool>
         </property>
         <layout class="QVBoxLayout" name="_2">
          <item>
           <layout class="QHBoxLayout" name="_3">
            <item>
             <widget class="QLabel" name="label_11">
              <property name="text">
               <string>Characters considered part of a word when double clicking:</string>
              </property>
              <property name="alignment">
               <set>Qt::AlignRight|Qt::AlignTrailing|Qt::AlignVCenter</set>
              </property>
              <property name="wordWrap">
               <bool>true</bool>
              </property>
             </widget>
            </item>
            <item>
             <widget class="QLineEdit" name="wordCharacterEdit">
              <property name="toolTip">
               <string>Characters which are considered part of a word when double-clicking to select whole words in the terminal</string>
              </property>
             </widget>
            </item>
           </layout>
          </item>
          <item>
           <layout class="QHBoxLayout" name="_4">
            <item>
             <widget class="QLabel" name="label_17">
              <property name="text">
               <string>Triple-click select:</string>
              </property>
             </widget>
            </item>
            <item>
             <widget class="KComboBox" name="tripleClickModeCombo">
              <property name="toolTip">
               <string>Which part of current line should be selected with triple click .</string>
              </property>
              <item>
               <property name="text">
                <string>The whole current line</string>
               </property>
              </item>
              <item>
               <property name="text">
                <string>From mouse position to the end of line</string>
               </property>
              </item>
             </widget>
            </item>
           </layout>
          </item>
         </layout>
        </widget>
       </item>
       <item>
        <widget class="QGroupBox" name="groupBox_14">
         <property name="title">
          <string>Copy &amp;&amp; Paste</string>
         </property>
         <property name="flat">
          <bool>true</bool>
         </property>
         <layout class="QVBoxLayout" name="verticalLayout_3">
          <item>
           <widget class="QCheckBox" name="copyTextToClipboardButton">
            <property name="toolTip">
             <string>Automatically copy selected text into clipboard</string>
            </property>
            <property name="text">
             <string>Copy on select</string>
            </property>
           </widget>
          </item>
          <item>
           <widget class="QCheckBox" name="trimTrailingSpacesButton">
            <property name="toolTip">
             <string>Trim trailing spaces in selected text, useful in some instances</string>
            </property>
            <property name="text">
             <string>Trim trailing spaces</string>
            </property>
           </widget>
          </item>
          <item>
           <spacer name="horizontalSpacer_5">
            <property name="orientation">
             <enum>Qt::Horizontal</enum>
            </property>
            <property name="sizeHint" stdset="0">
             <size>
              <width>561</width>
              <height>5</height>
             </size>
            </property>
           </spacer>
          </item>
          <item>
           <widget class="QLabel" name="label_13">
            <property name="text">
             <string>Mouse middle button:</string>
            </property>
           </widget>
          </item>
          <item>
           <widget class="QRadioButton" name="pasteFromX11SelectionButton">
            <property name="text">
             <string>Paste from selection</string>
            </property>
           </widget>
          </item>
          <item>
           <widget class="QRadioButton" name="pasteFromClipboardButton">
            <property name="text">
             <string>Paste from clipboard</string>
            </property>
           </widget>
          </item>
         </layout>
        </widget>
       </item>
       <item>
        <widget class="QGroupBox" name="groupBox_2">
         <property name="title">
          <string>Miscellaneous</string>
         </property>
         <property name="flat">
          <bool>true</bool>
         </property>
         <layout class="QVBoxLayout" name="verticalLayout_2">
          <item>
           <widget class="QCheckBox" name="underlineLinksButton">
            <property name="toolTip">
             <string>Text recognized as a link or an email address will be underlined when hovered by the mouse pointer.</string>
            </property>
            <property name="text">
             <string>Underline links</string>
            </property>
           </widget>
          </item>
          <item>
           <layout class="QHBoxLayout">
            <item>
             <spacer name="horizontalSpacer">
              <property name="orientation">
               <enum>Qt::Horizontal</enum>
              </property>
              <property name="sizeType">
               <enum>QSizePolicy::Fixed</enum>
              </property>
              <property name="sizeHint" stdset="0">
               <size>
                <width>10</width>
                <height>20</height>
               </size>
              </property>
             </spacer>
            </item>
            <item>
             <widget class="QCheckBox" name="openLinksByDirectClickButton">
              <property name="enabled">
               <bool>false</bool>
              </property>
              <property name="toolTip">
               <string>Text recognized as a link or an email address can be opened by direct mouse click.</string>
              </property>
              <property name="text">
               <string>Open links by direct click</string>
              </property>
             </widget>
            </item>
           </layout>
          </item>
          <item>
           <widget class="QCheckBox" name="ctrlRequiredForDragButton">
            <property name="toolTip">
             <string>Selected text will require control key plus click to drag.</string>
            </property>
            <property name="text">
             <string>Require Ctrl key for drag and drop</string>
            </property>
           </widget>
          </item>
          <item>
           <widget class="QCheckBox" name="enableMouseWheelZoomButton">
            <property name="toolTip">
             <string>Pressing Ctrl+scrollwheel will increase/decrease the text size.</string>
            </property>
            <property name="text">
             <string>Allow Ctrl+scrollwheel to zoom text size</string>
            </property>
           </widget>
          </item>
         </layout>
        </widget>
       </item>
       <item>
        <spacer name="verticalSpacer">
         <property name="orientation">
          <enum>Qt::Vertical</enum>
         </property>
         <property name="sizeHint" stdset="0">
          <size>
           <width>20</width>
           <height>328</height>
          </size>
         </property>
        </spacer>
       </item>
      </layout>
     </widget>
     <widget class="QWidget" name="advancedTab">
      <attribute name="title">
       <string comment="@title:tab Complex options">Advanced</string>
      </attribute>
      <layout class="QVBoxLayout">
       <item>
        <widget class="QGroupBox" name="groupBox_4">
         <property name="title">
          <string>Terminal Features</string>
         </property>
         <property name="flat">
          <bool>true</bool>
         </property>
         <layout class="QVBoxLayout">
          <item>
           <widget class="QCheckBox" name="enableBlinkingTextButton">
            <property name="sizePolicy">
             <sizepolicy hsizetype="Preferred" vsizetype="Fixed">
              <horstretch>0</horstretch>
              <verstretch>0</verstretch>
             </sizepolicy>
            </property>
            <property name="toolTip">
             <string>Allow terminal programs to create blinking sections of text</string>
            </property>
            <property name="text">
             <string>Allow blinking text</string>
            </property>
           </widget>
          </item>
          <item>
           <widget class="QCheckBox" name="enableFlowControlButton">
            <property name="sizePolicy">
             <sizepolicy hsizetype="Preferred" vsizetype="Fixed">
              <horstretch>0</horstretch>
              <verstretch>0</verstretch>
             </sizepolicy>
            </property>
            <property name="toolTip">
             <string>Allow the output to be suspended by pressing Ctrl+S</string>
            </property>
            <property name="text">
             <string>Enable flow control using Ctrl+S, Ctrl+Q</string>
            </property>
           </widget>
          </item>
          <item>
           <widget class="QCheckBox" name="enableBidiRenderingButton">
            <property name="sizePolicy">
             <sizepolicy hsizetype="Preferred" vsizetype="Fixed">
              <horstretch>0</horstretch>
              <verstretch>0</verstretch>
             </sizepolicy>
            </property>
            <property name="toolTip">
             <string>Enable Bi-Directional display on terminals (valid for Arabic, Farsi or Hebrew only)</string>
            </property>
            <property name="text">
             <string>Enable Bi-Directional text rendering</string>
            </property>
           </widget>
          </item>
          <item>
           <layout class="QHBoxLayout" name="horizontalLayout">
            <item>
             <widget class="QLabel" name="lineSpacingLabel">
              <property name="text">
               <string>Line Spacing:</string>
              </property>
             </widget>
            </item>
            <item>
             <widget class="KIntSpinBox" name="lineSpacingSpinner">
              <property name="toolTip">
               <string>The number of pixels between two lines</string>
              </property>
              <property name="minimum">
               <number>0</number>
              </property>
              <property name="maximum">
               <number>5</number>
              </property>
             </widget>
            </item>
            <item>
             <spacer name="horizontalSpacer_11">
              <property name="orientation">
               <enum>Qt::Horizontal</enum>
              </property>
              <property name="sizeHint" stdset="0">
               <size>
                <width>40</width>
                <height>20</height>
               </size>
              </property>
             </spacer>
            </item>
           </layout>
          </item>
         </layout>
        </widget>
       </item>
       <item>
        <widget class="QGroupBox" name="groupBox_8">
         <property name="title">
          <string>Cursor</string>
         </property>
         <property name="flat">
          <bool>true</bool>
         </property>
         <layout class="QVBoxLayout">
          <item>
           <widget class="QCheckBox" name="enableBlinkingCursorButton">
            <property name="sizePolicy">
             <sizepolicy hsizetype="Preferred" vsizetype="Fixed">
              <horstretch>0</horstretch>
              <verstretch>0</verstretch>
             </sizepolicy>
            </property>
            <property name="toolTip">
             <string>Make the cursor blink regularly</string>
            </property>
            <property name="text">
             <string>Blinking cursor</string>
            </property>
           </widget>
          </item>
          <item>
           <layout class="QHBoxLayout">
            <item>
             <widget class="QLabel" name="label_8">
              <property name="text">
               <string>Cursor shape:</string>
              </property>
             </widget>
            </item>
            <item>
             <widget class="KComboBox" name="cursorShapeCombo">
              <property name="toolTip">
               <string>Change the shape of the cursor</string>
              </property>
              <item>
               <property name="text">
                <string comment="The shape of the cursor">Block</string>
               </property>
              </item>
              <item>
               <property name="text">
                <string comment="The shape of the cursor, similar to a capital I">I-Beam</string>
               </property>
              </item>
              <item>
               <property name="text">
                <string comment="The shape of the cursor">Underline</string>
               </property>
              </item>
             </widget>
            </item>
            <item>
             <spacer name="horizontalSpacer_1">
              <property name="orientation">
               <enum>Qt::Horizontal</enum>
              </property>
              <property name="sizeHint" stdset="0">
               <size>
                <width>40</width>
                <height>20</height>
               </size>
              </property>
             </spacer>
            </item>
           </layout>
          </item>
          <item>
           <widget class="QRadioButton" name="autoCursorColorButton">
            <property name="sizePolicy">
             <sizepolicy hsizetype="Preferred" vsizetype="Fixed">
              <horstretch>0</horstretch>
              <verstretch>0</verstretch>
             </sizepolicy>
            </property>
            <property name="toolTip">
             <string>Set the cursor to match the color of the character underneath it.</string>
            </property>
            <property name="text">
             <string>Set cursor color to match current character</string>
            </property>
           </widget>
          </item>
          <item>
           <layout class="QHBoxLayout">
            <item>
             <widget class="QRadioButton" name="customCursorColorButton">
              <property name="sizePolicy">
               <sizepolicy hsizetype="Preferred" vsizetype="Fixed">
                <horstretch>0</horstretch>
                <verstretch>0</verstretch>
               </sizepolicy>
              </property>
              <property name="toolTip">
               <string>Use a custom, fixed color for the cursor</string>
              </property>
              <property name="text">
               <string>Custom cursor color:</string>
              </property>
             </widget>
            </item>
            <item>
             <widget class="KColorButton" name="customColorSelectButton">
              <property name="sizePolicy">
               <sizepolicy hsizetype="Preferred" vsizetype="Fixed">
                <horstretch>0</horstretch>
                <verstretch>0</verstretch>
               </sizepolicy>
              </property>
              <property name="toolTip">
               <string>Select the color used to draw the cursor</string>
              </property>
              <property name="text">
               <string/>
              </property>
             </widget>
            </item>
            <item>
             <spacer name="horizontalSpacer_2">
              <property name="orientation">
               <enum>Qt::Horizontal</enum>
              </property>
              <property name="sizeHint" stdset="0">
               <size>
                <width>40</width>
                <height>20</height>
               </size>
              </property>
             </spacer>
            </item>
           </layout>
          </item>
         </layout>
        </widget>
       </item>
       <item>
        <widget class="QGroupBox" name="groupBox_11">
         <property name="title">
          <string>Encoding</string>
         </property>
         <property name="flat">
          <bool>true</bool>
         </property>
         <layout class="QHBoxLayout">
          <item>
           <widget class="QLabel" name="label_14">
            <property name="text">
             <string>Default character encoding:</string>
            </property>
           </widget>
          </item>
          <item>
           <widget class="QLabel" name="characterEncodingLabel">
            <property name="sizePolicy">
             <sizepolicy hsizetype="Preferred" vsizetype="Preferred">
              <horstretch>0</horstretch>
              <verstretch>0</verstretch>
             </sizepolicy>
            </property>
            <property name="text">
             <string comment="KDE::DoNotExtract">DEFAULTENCODING</string>
            </property>
           </widget>
          </item>
          <item>
           <widget class="QPushButton" name="selectEncodingButton">
            <property name="text">
             <string comment="@action:button Pick an encoding">Select</string>
            </property>
           </widget>
          </item>
         </layout>
        </widget>
       </item>
       <item>
        <spacer>
         <property name="orientation">
          <enum>Qt::Vertical</enum>
         </property>
         <property name="sizeHint" stdset="0">
          <size>
           <width>20</width>
           <height>20</height>
          </size>
         </property>
        </spacer>
       </item>
      </layout>
     </widget>
    </widget>
   </item>
  </layout>
 </widget>
 <customwidgets>
  <customwidget>
   <class>KDoubleNumInput</class>
   <extends>QWidget</extends>
   <header>knuminput.h</header>
  </customwidget>
  <customwidget>
   <class>KColorButton</class>
   <extends>QPushButton</extends>
   <header>kcolorbutton.h</header>
  </customwidget>
  <customwidget>
   <class>KComboBox</class>
   <extends>QComboBox</extends>
   <header>kcombobox.h</header>
  </customwidget>
  <customwidget>
   <class>KIntSpinBox</class>
   <extends>QSpinBox</extends>
   <header>knuminput.h</header>
  </customwidget>
  <customwidget>
   <class>KSqueezedTextLabel</class>
   <extends>QLabel</extends>
   <header>ksqueezedtextlabel.h</header>
  </customwidget>
  <customwidget>
   <class>KMessageWidget</class>
   <extends>QFrame</extends>
   <header>kmessagewidget.h</header>
   <container>1</container>
  </customwidget>
  <customwidget>
   <class>Konsole::RenameTabWidget</class>
   <extends>QWidget</extends>
   <header>RenameTabWidget.h</header>
  </customwidget>
  <customwidget>
   <class>Konsole::HistorySizeWidget</class>
   <extends>QWidget</extends>
   <header>HistorySizeWidget.h</header>
  </customwidget>
 </customwidgets>
 <resources/>
 <connections/>
</ui><|MERGE_RESOLUTION|>--- conflicted
+++ resolved
@@ -272,7 +272,6 @@
               <width>81</width>
               <height>20</height>
              </size>
-<<<<<<< HEAD
             </property>
            </spacer>
           </item>
@@ -292,27 +291,6 @@
             </property>
            </spacer>
           </item>
-=======
-            </property>
-           </spacer>
-          </item>
-          <item row="1" column="0">
-           <spacer name="horizontalSpacer_8">
-            <property name="orientation">
-             <enum>Qt::Horizontal</enum>
-            </property>
-            <property name="sizeType">
-             <enum>QSizePolicy::Fixed</enum>
-            </property>
-            <property name="sizeHint" stdset="0">
-             <size>
-              <width>40</width>
-              <height>20</height>
-             </size>
-            </property>
-           </spacer>
-          </item>
->>>>>>> 4f5f0dbc
           <item row="1" column="1" colspan="6">
            <widget class="QLabel" name="label_6">
             <property name="text">
