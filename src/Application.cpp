/*
    Copyright 2006-2008 by Robert Knight <robertknight@gmail.com>

    This program is free software; you can redistribute it and/or modify
    it under the terms of the GNU General Public License as published by
    the Free Software Foundation; either version 2 of the License, or
    (at your option) any later version.

    This program is distributed in the hope that it will be useful,
    but WITHOUT ANY WARRANTY; without even the implied warranty of
    MERCHANTABILITY or FITNESS FOR A PARTICULAR PURPOSE.  See the
    GNU General Public License for more details.

    You should have received a copy of the GNU General Public License
    along with this program; if not, write to the Free Software
    Foundation, Inc., 51 Franklin Street, Fifth Floor, Boston, MA
    02110-1301  USA.
*/

// Own
#include "Application.h"

// Qt
#include <QtCore/QHashIterator>
#include <QtCore/QFileInfo>
#include <QtCore/QDir>

// KDE
#include <KAction>
#include <KActionCollection>
#include <KCmdLineArgs>
#include <KDebug>

// Konsole
#include "SessionManager.h"
#include "ProfileManager.h"
#include "MainWindow.h"
#include "Session.h"

using namespace Konsole;

Application::Application() : KUniqueApplication()
{
    init();
}

void Application::init()
{
    _backgroundInstance = 0;

#if defined(Q_WS_MAC)
    // this ensures that Ctrl and Meta are not swapped, so CTRL-C and friends
    // will work correctly in the terminal
    setAttribute(Qt::AA_MacDontSwapCtrlAndMeta);

    // KDE's menuBar()->isTopLevel() hasn't worked in a while.
    // For now, put menus inside Konsole window; this also make
    // the keyboard shortcut to show menus look reasonable.
    setAttribute(Qt::AA_DontUseNativeMenuBar);
#endif
}

Application::~Application()
{
    SessionManager::instance()->closeAllSessions();
    ProfileManager::instance()->saveSettings();
}

MainWindow* Application::newMainWindow()
{
    MainWindow* window = new MainWindow();

    connect(window, &Konsole::MainWindow::newWindowRequest,
            this, &Konsole::Application::createWindow);
    connect(window, &Konsole::MainWindow::viewDetached,
            this, &Konsole::Application::detachView);

    return window;
}

void Application::createWindow(Profile::Ptr profile, const QString& directory)
{
    MainWindow* window = newMainWindow();
    window->createSession(profile, directory);
    window->show();
}

void Application::detachView(Session* session)
{
    MainWindow* window = newMainWindow();
    window->createView(session);
    // Since user is dragging and dropping, move dnd window to where
    // the user has the cursor (correct multiple monitor setups).
    window->move(QCursor::pos());
    window->show();
}

int Application::newInstance()
{
    static bool firstInstance = true;

    KCmdLineArgs* args = KCmdLineArgs::parsedArgs();

    // handle session management
    if ((args->count() != 0) || !firstInstance || !isSessionRestored()) {
        // check for arguments to print help or other information to the
        // terminal, quit if such an argument was found
        if (processHelpArgs(args))
            return 0;

        // create a new window or use an existing one
        MainWindow* window = processWindowArgs(args);

        if (args->isSet("tabs-from-file")) {
            // create new session(s) as described in file
            processTabsFromFileArgs(args, window);
        } else {
            // select profile to use
            Profile::Ptr baseProfile = processProfileSelectArgs(args);

            // process various command-line options which cause a property of the
            // selected profile to be changed
            Profile::Ptr newProfile = processProfileChangeArgs(args, baseProfile);

            // create new session
            Session* session = window->createSession(newProfile, QString());

            if (!args->isSet("close")) {
                session->setAutoClose(false);
            }
        }

        // if the background-mode argument is supplied, start the background
        // session ( or bring to the front if it already exists )
        if (args->isSet("background-mode")) {
            startBackgroundMode(window);
        } else {
            // Qt constrains top-level windows which have not been manually
            // resized (via QWidget::resize()) to a maximum of 2/3rds of the
            //  screen size.
            //
            // This means that the terminal display might not get the width/
            // height it asks for.  To work around this, the widget must be
            // manually resized to its sizeHint().
            //
            // This problem only affects the first time the application is run.
            // run. After that KMainWindow will have manually resized the
            // window to its saved size at this point (so the Qt::WA_Resized
            // attribute will be set)
            if (!window->testAttribute(Qt::WA_Resized))
                window->resize(window->sizeHint());

            window->show();
        }
    }

    firstInstance = false;
    args->clear();
    return 0;
}

/* Documentation for tab file:
 *
 * ;; is the token separator
 * # at the beginning of line results in line being ignored.
 * supported tokens are title, command and profile.
 *
 * Note that the title is static and the tab will close when the
 * command is complete (do not use --noclose).  You can start new tabs.
 *
 * Examples:
title: This is the title;; command: ssh jupiter
title: Top this!;; command: top
#this line is comment
command: ssh  earth
profile: Zsh
*/
void Application::processTabsFromFileArgs(KCmdLineArgs* args,
        MainWindow* window)
{
    // Open tab configuration file
    const QString tabsFileName(args->getOption("tabs-from-file"));
    QFile tabsFile(tabsFileName);
    if (!tabsFile.open(QFile::ReadOnly)) {
        kWarning() << "ERROR: Cannot open tabs file "
                   << tabsFileName.toLocal8Bit().data();
        quit();
    }

    unsigned int sessions = 0;
    while (!tabsFile.atEnd()) {
        QString lineString(tabsFile.readLine().trimmed());
        if ((lineString.isEmpty()) || (lineString[0] == '#'))
            continue;

        QHash<QString, QString> lineTokens;
        QStringList lineParts = lineString.split(";;", QString::SkipEmptyParts);

        for (int i = 0; i < lineParts.size(); ++i) {
            QString key = lineParts.at(i).section(':', 0, 0).trimmed().toLower();
            QString value = lineParts.at(i).section(':', 1, -1).trimmed();
            lineTokens[key] = value;
        }
        // should contain at least one of 'command' and 'profile'
        if (lineTokens.contains("command") || lineTokens.contains("profile")) {
            createTabFromArgs(args, window, lineTokens);
            sessions++;
        } else {
            kWarning() << "Each line should contain at least one of 'command' and 'profile'.";
        }
    }
    tabsFile.close();

    if (sessions < 1) {
        kWarning() << "No valid lines found in "
                   << tabsFileName.toLocal8Bit().data();
        quit();
    }
}

void Application::createTabFromArgs(KCmdLineArgs* args, MainWindow* window,
                                    const QHash<QString, QString>& tokens)
{
    const QString& title = tokens["title"];
    const QString& command = tokens["command"];
    const QString& profile = tokens["profile"];
    const QString& workdir = tokens["workdir"];

    Profile::Ptr baseProfile;
    if (!profile.isEmpty()) {
        baseProfile = ProfileManager::instance()->loadProfile(profile);
    }
    if (!baseProfile) {
        // fallback to default profile
        baseProfile = ProfileManager::instance()->defaultProfile();
    }

    Profile::Ptr newProfile = Profile::Ptr(new Profile(baseProfile));
    newProfile->setHidden(true);

    // FIXME: the method of determining whether to use newProfile does not
    // scale well when we support more fields in the future
    bool shouldUseNewProfile = false;

    if (!command.isEmpty()) {
        newProfile->setProperty(Profile::Command,   command);
        newProfile->setProperty(Profile::Arguments, command.split(' '));
        shouldUseNewProfile = true;
    }

    if (!title.isEmpty()) {
        newProfile->setProperty(Profile::LocalTabTitleFormat, title);
        newProfile->setProperty(Profile::RemoteTabTitleFormat, title);
        shouldUseNewProfile = true;
    }

    if (args->isSet("workdir")) {
        newProfile->setProperty(Profile::Directory, args->getOption("workdir"));
        shouldUseNewProfile = true;
    }

    if (!workdir.isEmpty()) {
        newProfile->setProperty(Profile::Directory, workdir);
        shouldUseNewProfile = true;
    }

    // Create the new session
    Profile::Ptr theProfile = shouldUseNewProfile ? newProfile :  baseProfile;
    Session* session = window->createSession(theProfile, QString());

    if (!args->isSet("close")) {
        session->setAutoClose(false);
    }

    if (!window->testAttribute(Qt::WA_Resized)) {
        window->resize(window->sizeHint());
    }

    // FIXME: this ugly hack here is to make the session start running, so that
    // its tab title is displayed as expected.
    //
    // This is another side effect of the commit fixing BKO 176902.
    window->show();
    window->hide();
}

MainWindow* Application::processWindowArgs(KCmdLineArgs* args)
{
    MainWindow* window = 0;
    if (args->isSet("new-tab")) {
        QListIterator<QWidget*> iter(topLevelWidgets());
        iter.toBack();
        while (iter.hasPrevious()) {
            window = qobject_cast<MainWindow*>(iter.previous());
            if (window != 0)
                break;
        }
    }

    if (window == 0) {
        window = newMainWindow();

        // override default menubar visibility
        if (args->isSet("show-menubar")) {
            window->setMenuBarInitialVisibility(true);
        }
        if (args->isSet("hide-menubar")) {
            window->setMenuBarInitialVisibility(false);
        }
        if (args->isSet("fullscreen")) {
            window->viewFullScreen(true);
        }

        // override default tabbbar visibility
        // FIXME: remove those magic number
        // see ViewContainer::NavigationVisibility
        if (args->isSet("show-tabbar")) {
            // always show
            window->setNavigationVisibility(0);
        }
        if (args->isSet("hide-tabbar")) {
            // never show
            window->setNavigationVisibility(2);
        }
    }
    return window;
}

Profile::Ptr Application::processProfileSelectArgs(KCmdLineArgs* args)
{
    Profile::Ptr defaultProfile = ProfileManager::instance()->defaultProfile();

    if (args->isSet("profile")) {
        Profile::Ptr profile = ProfileManager::instance()->loadProfile(
                                   args->getOption("profile"));
        if (profile)
            return profile;
    } else if (args->isSet("fallback-profile")) {
        Profile::Ptr profile = ProfileManager::instance()->loadProfile("FALLBACK/");
        if (profile)
            return profile;
    }

    return defaultProfile;
}

bool Application::processHelpArgs(KCmdLineArgs* args)
{
    if (args->isSet("list-profiles")) {
        listAvailableProfiles();
        return true;
    } else if (args->isSet("list-profile-properties")) {
        listProfilePropertyInfo();
        return true;
    }
    return false;
}

void Application::listAvailableProfiles()
{
    QStringList paths = ProfileManager::instance()->availableProfilePaths();

    foreach(const QString& path, paths) {
        QFileInfo info(path);
        printf("%s\n", info.completeBaseName().toLocal8Bit().constData());
    }

    quit();
}

void Application::listProfilePropertyInfo()
{
    Profile::Ptr tempProfile = ProfileManager::instance()->defaultProfile();
    const QStringList names = tempProfile->propertiesInfoList();

    foreach(const QString& name, names) {
        printf("%s\n", name.toLocal8Bit().constData());
    }

    quit();
}

Profile::Ptr Application::processProfileChangeArgs(KCmdLineArgs* args, Profile::Ptr baseProfile)
{
    bool shouldUseNewProfile = false;

    Profile::Ptr newProfile = Profile::Ptr(new Profile(baseProfile));
    newProfile->setHidden(true);

    // change the initial working directory
    if (args->isSet("workdir")) {
        newProfile->setProperty(Profile::Directory, args->getOption("workdir"));
        shouldUseNewProfile = true;
    }

    // temporary changes to profile options specified on the command line
    foreach(const QString & value , args->getOptionList("p")) {
        ProfileCommandParser parser;

        QHashIterator<Profile::Property, QVariant> iter(parser.parse(value));
        while (iter.hasNext()) {
            iter.next();
            newProfile->setProperty(iter.key(), iter.value());
        }

        shouldUseNewProfile = true;
    }

    // run a custom command
    if (args->isSet("e")) {
        QString commandExec = args->getOption("e");
        QStringList commandArguments;

        //commandArguments << args->getOption("e");
        commandArguments << commandExec;

        // Note: KCmdLineArgs::count() return the number of arguments
        // that aren't options.
        for ( int i = 0 ; i < args->count() ; i++ )
            commandArguments << args->arg(i);


        if (commandExec.startsWith(QLatin1String("./")))
            commandExec = QDir::currentPath() + commandExec.mid(1);

        newProfile->setProperty(Profile::Command, commandExec);
        newProfile->setProperty(Profile::Arguments, commandArguments);

        shouldUseNewProfile = true;
    }

    if (shouldUseNewProfile) {
        return newProfile;
    } else {
        return baseProfile;
    }
}

void Application::startBackgroundMode(MainWindow* window)
{
    if (_backgroundInstance) {
        return;
    }

<<<<<<< HEAD
    KAction* action = window->actionCollection()->addAction("toggle-background-window");
=======
/* This doesn't work ATM - leave in here so I dont' forget about it
    KActionCollection* collection = window->actionCollection();
    KAction* action = collection->addAction("toggle-background-window");
>>>>>>> 4f5f0dbc
    action->setObjectName(QLatin1String("Konsole Background Mode"));
    action->setText(i18n("Toggle Background Window"));
    action->setGlobalShortcut(KShortcut(QKeySequence(Qt::CTRL + Qt::SHIFT + Qt::Key_F12)));

    connect(action, SIGNAL(triggered()),
            this, SLOT(toggleBackgroundInstance()));
<<<<<<< HEAD

=======
*/
>>>>>>> 4f5f0dbc
    _backgroundInstance = window;
}

void Application::toggleBackgroundInstance()
{
    Q_ASSERT(_backgroundInstance);

    if (!_backgroundInstance->isVisible()) {
        _backgroundInstance->show();
        // ensure that the active terminal display has the focus. Without
        // this, an odd problem occurred where the focus widget would change
        // each time the background instance was shown
        _backgroundInstance->setFocus();
    } else {
        _backgroundInstance->hide();
    }
}
<<<<<<< HEAD

#include "Application.moc"
=======
>>>>>>> 4f5f0dbc
<|MERGE_RESOLUTION|>--- conflicted
+++ resolved
@@ -442,24 +442,16 @@
         return;
     }
 
-<<<<<<< HEAD
-    KAction* action = window->actionCollection()->addAction("toggle-background-window");
-=======
 /* This doesn't work ATM - leave in here so I dont' forget about it
     KActionCollection* collection = window->actionCollection();
     KAction* action = collection->addAction("toggle-background-window");
->>>>>>> 4f5f0dbc
     action->setObjectName(QLatin1String("Konsole Background Mode"));
     action->setText(i18n("Toggle Background Window"));
     action->setGlobalShortcut(KShortcut(QKeySequence(Qt::CTRL + Qt::SHIFT + Qt::Key_F12)));
 
     connect(action, SIGNAL(triggered()),
             this, SLOT(toggleBackgroundInstance()));
-<<<<<<< HEAD
-
-=======
 */
->>>>>>> 4f5f0dbc
     _backgroundInstance = window;
 }
 
@@ -477,8 +469,3 @@
         _backgroundInstance->hide();
     }
 }
-<<<<<<< HEAD
-
-#include "Application.moc"
-=======
->>>>>>> 4f5f0dbc
