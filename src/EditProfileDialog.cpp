--- conflicted
+++ resolved
@@ -305,28 +305,6 @@
     _ui->showTerminalSizeHintButton->setChecked(profile->showTerminalSizeHint());
 
     // signals and slots
-<<<<<<< HEAD
-    connect(_ui->dirSelectButton, SIGNAL(clicked()), this, SLOT(selectInitialDir()));
-    connect(_ui->iconSelectButton, SIGNAL(clicked()), this, SLOT(selectIcon()));
-    connect(_ui->startInSameDirButton, SIGNAL(toggled(bool)), this ,
-            SLOT(startInSameDir(bool)));
-    connect(_ui->profileNameEdit, SIGNAL(textChanged(QString)), this,
-            SLOT(profileNameChanged(QString)));
-    connect(_ui->initialDirEdit, SIGNAL(textChanged(QString)), this,
-            SLOT(initialDirChanged(QString)));
-    connect(_ui->commandEdit, SIGNAL(textChanged(QString)), this,
-            SLOT(commandChanged(QString)));
-    connect(_ui->environmentEditButton , SIGNAL(clicked()), this,
-            SLOT(showEnvironmentEditor()));
-
-    connect(_ui->terminalColumnsEntry, SIGNAL(valueChanged(int)),
-            this, SLOT(terminalColumnsEntryChanged(int)));
-    connect(_ui->terminalRowsEntry, SIGNAL(valueChanged(int)),
-            this, SLOT(terminalRowsEntryChanged(int)));
-
-    connect(_ui->showTerminalSizeHintButton, SIGNAL(toggled(bool)), this,
-            SLOT(showTerminalSizeHint(bool)));
-=======
     connect(_ui->dirSelectButton, &QToolButton::clicked, this, &Konsole::EditProfileDialog::selectInitialDir);
     connect(_ui->iconSelectButton, &QPushButton::clicked, this, &Konsole::EditProfileDialog::selectIcon);
     connect(_ui->startInSameDirButton, &QCheckBox::toggled, this ,
@@ -347,7 +325,6 @@
 
     connect(_ui->showTerminalSizeHintButton, &QCheckBox::toggled, this,
             &Konsole::EditProfileDialog::showTerminalSizeHint);
->>>>>>> 4f5f0dbc
 }
 void EditProfileDialog::showEnvironmentEditor()
 {
